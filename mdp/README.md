# Markov Decision Process (MDP) Framework

This code provides a framework for defining and solving Markov Decision Processes (MDPs) in Python. It includes classes for defining MDPs, policies, and rewards, as well as functions for solving MDPs using various algorithms.

## Classes 
### `MarkovReward`

The `MarkovReward` class is an abstract base class for generating rewards in an MDP. It defines the `generate()` and `r_sas()` methods, which must be implemented by subclasses.
TabularReward

The `TabularReward` class is a concrete implementation of MarkovReward that uses a reward table to generate rewards. It has a constructor that takes a reward table `r_sa` as an input and stores it internally. The `generate()` method returns the reward for a given state and action, and the `r_sas()` method returns the mean reward for the next state. It could be considered as nonsense to create a class just to hold this up, but the idea is to be able to define arbitrarily reward generator functions for each state action pair. This suggests that we are just going to be dealing with independent $p(r,s'|s,a)$. Even continuous ones that 

### `MarkovPolicy`

The `MarkovPolicy` class extends the `Policy` abstract base class and defines a policy for an `MDP`. It has a constructor that takes a policy table `pi_sa` as an input and stores it internally. The `update_policy()` method updates the policy using the given value function `q_pi`, and the `π()` method returns the policy for a given state.
MDP.

### `MDP`

The `MDP` class represents an MDP and provides methods for solving it. It has a constructor that takes a state transition matrix `p_s`, a list of states, a list of actions, a discount factor `gamma`, and optional `policy` and `reward_gen` objects. The `value_function()` and `optimal_policy()` methods can be used to compute the value function and optimal policy for the MDP using various solvers.

### `Solvers`

The code includes a number of solver functions for computing the value function and optimize policies for an MDP, including `vq_π_iter_naive`, `policy_iteration`, and `value_iteration`. These solvers can be used with the `MDP` class's `value_function()` and `optimal_policy()` methods to solve an MDP.

<br>

# **Dynamic Programming (DP) the cool kid in town**

DP is the cool kid in town, since everybody is trying to copy him in some or other way. This does not mean that he is the coolest.

DP is a collection of algorithms that can be used to compute optimal policies
given a perfect model of the environment as MDP. Extremely limited, given 
the great computational expense. All methods can be thought as trying to 
achieve same effect. 

MDP is finite. Even given continuous examples the approach taken is always
to quantize it. 

Optimality equations are operators. The system is guaranteed to have a 
solution and converge if gamma < 1 or the runs are episodic. If the
tasks are completely known then this is just a system of linear equations.

The bellman equation itself, is an operator/mapping whose fixed point is the value function. It is usually called the **Bellman Expectation Operator** or the **Bellman Policy Operator**. It can be proven to converge under reasonable assumptions, like $\gamma < 1$. This method is noted as **iterative policy evaluation**. 

<br>

## **Iterative Evaluation**

The iterative solution to the expected policy value function, would be written as 

$$ \color{orange}
v_{k+1}(s) = { \sum_{a \in A} \pi(a|s) \sum_{s', r} p(s,r|s',a)[ r + \gamma v_k(s')] = \operatorname{B_{\pi}}[v_{k}(s)]  } 
$$

where $\operatorname{B_{\pi}}$ is the **Bellman Expectation Operator**, naturally, to considering the bellman equality equation as an operator that acts on the value function. It is easy to see that the actual value function is a fixed point of this operator.

$$\color{orange}
\operatorname{B_{\pi}}[v_{\pi}] = v_{\pi}
$$


it is easy to show that $\operatorname{B_{\pi}}$ is a contraction mapping under the $L_\infty$ norm

$$\color{orange}
\begin{aligned}
\left|\left|\operatorname{B_{\pi}}[v] - \operatorname{B_{\pi}}[u]\right|\right|_\infty  &= \\
&= \gamma \left|\left| \sum_{a \in A} \pi(a|s) \sum_{s', r} p(s,r|s',a)[v(s') - u(s')]\right|\right|_\infty \\
&\leq \gamma ||v - u||_\infty
\end{aligned}
$$

Given that there is exactly one value function we can show that 

$$\color{orange}
\lim_{k\rightarrow \infty} \operatorname{B_{\pi}}[v_0] = v_{\pi}
$$

given the fact that 

$$\color{orange}
\left|\left|v_{k} - v_{\pi} \right|\right| = \left|\left| \operatorname{B_{\pi}}[v_{k-1}] - \operatorname{B_{\pi}}v_{\pi} \right|\right| \leq  \gamma \left|\left| v_{k-1} - v_{\pi} \right|\right| \leq \cdots \leq \gamma^k \left|\left| v_{0} - v_{\pi} \right|\right| 
$$

<br>

## **Policy Improvement** 

As the title suggest, dynamic programming also encompasses methods to solve the optimal problem, that is the best policy there is given an MDP. In the same fashion we can define Optimality Equations for the value function. It can be easily proven by the absurd that the following is true for 

$$\color{orange}
<<<<<<< HEAD
v_{*} = \max_{a \in A} q_{\pi_{*}}(s,a) = \max_{a \in A} \sum_{s', r} p(s,r|s',a)[ r + \gamma v_{*}(s')]
=======
v_{\*} = \max_{a \in A} q_{\pi_{\*}}(s,a) = \max_{a \in A} \sum_{s', r} p(s,r|s',a)[ r + \gamma v_{\*}(s')]
>>>>>>> cf2947a6
$$


Mouthful absurd. If the above is not true it is possible to:
- define $\pi'(s)$ that modifies the policy for all states with the above rule 
- new policy chooses the action that maximizes the state value function for every $s$. 
- calculate the value function with this new policy  
- when we encounter each state again the new policy is going to kick in. Since it always gives more reward, and since the value function is composed by discounted rewards, we now have a higher value function policy. Hence an absurd, since $v_*$ was already the optimal. 
  
If this is still not clear was a mouthful see that 

$$\color{orange}
\begin{aligned}
v_{\pi}(s) &\leq q_{\pi}(s, \pi'(s)) \\
&= \mathbb{E_{\pi'}}[r+\gamma v_{\pi}(s')]\\
&\leq \mathbb{E_{\pi'}}[r+\gamma q_{\pi}(s', \pi'(s'))]\\
&= \mathbb{E_{\pi'}}[r+\gamma r + \gamma^2 v_{\pi}(s', \pi'(s'))]\\
& \ \ \vdots\\
&\leq \mathbb{E_{\pi'}}\left[\sum_k r_k \gamma^k \right]\\
&= v_{\pi'(s)}(s)
\end{aligned}
$$

### **Policy Iteration**

It is precisely the policy improvement theorem the one that guarantees  that the policy iteration techniques will converge to the optimal policy after going under a couple of iterations.

As Sutton, illustrates the Policy Iteration algorithm consists of the following 

$$\color{orange}
\pi_0 \overset{\mathbb{E}}{\longrightarrow} v_{\pi_0} \overset{\mathbb{I}}{\longrightarrow} \pi_1 \overset{\mathbb{E}}{\longrightarrow} \cdots \overset{\mathbb{I}}{\longrightarrow} \pi_{*} \overset{\mathbb{E}}{\longrightarrow} v_{\pi_*}
$$

So this particular solution is quite costly since we have to perform an evaluation step every single time the policy changes, and this is costly, mostly in iterative settings. But there are good news, that is Value Iteration.

### **Value Iteration**

$$\color{orange}
v_{\pi}(s)=\sum_{a \in A} \pi(a|s)q_{\pi}(s,a)
$$

 We define then the **Bellman Optimality Operator** as 

$$\color{orange}
\operatorname{B_{*}}[v(s)] := \max_a[r(s,a) + \gamma v(s)]
$$

and we can show that it is a contraction mapping under the $L_\infty$ norm once again, with the help of the following property

$$\color{orange}
|\max_a f(a) - \max_a g(a) | \leq \max_a |f(a) - g(a)|
$$

then

$$\color{orange}
\begin{aligned}
\left|\left|\operatorname{B_{*}}[v] - \operatorname{B_{*}}[u]\right|\right|_\infty  &= \\
&= \gamma \left|\left| \max_a \sum_{s', r} p(s,r|s',a)[v(s') - u(s')]\right|\right|_\infty \\
&\leq \gamma ||v - u||_\infty
\end{aligned}
$$

once again the optimal value function is a fixed point of the Bellman Optimality Operator, i.e.

$$\color{orange}
v_{*} = \operatorname{B_{*}}[v_{*}]
$$

implying that an iterative approach can be built such that

$$\color{orange}
v_{k+1} = \operatorname{B_{*}}[v_{k}]
$$

Since we are guaranteed convergence, we can basically apply policy iteration but going for iterative policy evaluation just with one step.  

<br>
<br>

### Copyright
Copyright © 2023 Iván Belenky. This code is licensed under the MIT License. <|MERGE_RESOLUTION|>--- conflicted
+++ resolved
@@ -89,11 +89,7 @@
 As the title suggest, dynamic programming also encompasses methods to solve the optimal problem, that is the best policy there is given an MDP. In the same fashion we can define Optimality Equations for the value function. It can be easily proven by the absurd that the following is true for 
 
 $$\color{orange}
-<<<<<<< HEAD
-v_{*} = \max_{a \in A} q_{\pi_{*}}(s,a) = \max_{a \in A} \sum_{s', r} p(s,r|s',a)[ r + \gamma v_{*}(s')]
-=======
 v_{\*} = \max_{a \in A} q_{\pi_{\*}}(s,a) = \max_{a \in A} \sum_{s', r} p(s,r|s',a)[ r + \gamma v_{\*}(s')]
->>>>>>> cf2947a6
 $$
 
 
@@ -124,7 +120,7 @@
 As Sutton, illustrates the Policy Iteration algorithm consists of the following 
 
 $$\color{orange}
-\pi_0 \overset{\mathbb{E}}{\longrightarrow} v_{\pi_0} \overset{\mathbb{I}}{\longrightarrow} \pi_1 \overset{\mathbb{E}}{\longrightarrow} \cdots \overset{\mathbb{I}}{\longrightarrow} \pi_{*} \overset{\mathbb{E}}{\longrightarrow} v_{\pi_*}
+\pi_0 \overset{\mathbb{E}}{\longrightarrow} v_{\pi_0} \overset{\mathbb{I}}{\longrightarrow} \pi_1 \overset{\mathbb{E}}{\longrightarrow} \cdots \overset{\mathbb{I}}{\longrightarrow} \pi_{\*} \overset{\mathbb{E}}{\longrightarrow} v_{\pi_*}
 $$
 
 So this particular solution is quite costly since we have to perform an evaluation step every single time the policy changes, and this is costly, mostly in iterative settings. But there are good news, that is Value Iteration.
@@ -138,7 +134,7 @@
  We define then the **Bellman Optimality Operator** as 
 
 $$\color{orange}
-\operatorname{B_{*}}[v(s)] := \max_a[r(s,a) + \gamma v(s)]
+\operatorname{B_{\*}}[v(s)] := \max_a[r(s,a) + \gamma v(s)]
 $$
 
 and we can show that it is a contraction mapping under the $L_\infty$ norm once again, with the help of the following property
@@ -151,7 +147,7 @@
 
 $$\color{orange}
 \begin{aligned}
-\left|\left|\operatorname{B_{*}}[v] - \operatorname{B_{*}}[u]\right|\right|_\infty  &= \\
+\left|\left|\operatorname{B_{\*}}[v] - \operatorname{B_{\*}}[u]\right|\right|_\infty  &= \\
 &= \gamma \left|\left| \max_a \sum_{s', r} p(s,r|s',a)[v(s') - u(s')]\right|\right|_\infty \\
 &\leq \gamma ||v - u||_\infty
 \end{aligned}
@@ -160,13 +156,13 @@
 once again the optimal value function is a fixed point of the Bellman Optimality Operator, i.e.
 
 $$\color{orange}
-v_{*} = \operatorname{B_{*}}[v_{*}]
+v_{\*} = \operatorname{B_{\*}}[v_{\*}]
 $$
 
 implying that an iterative approach can be built such that
 
 $$\color{orange}
-v_{k+1} = \operatorname{B_{*}}[v_{k}]
+v_{k+1} = \operatorname{B_{\*}}[v_{k}]
 $$
 
 Since we are guaranteed convergence, we can basically apply policy iteration but going for iterative policy evaluation just with one step.  
